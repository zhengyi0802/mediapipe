# Copyright 2022 The MediaPipe Authors. All Rights Reserved.
#
# Licensed under the Apache License, Version 2.0 (the "License");
# you may not use this file except in compliance with the License.
# You may obtain a copy of the License at
#
#      http://www.apache.org/licenses/LICENSE-2.0
#
# Unless required by applicable law or agreed to in writing, software
# distributed under the License is distributed on an "AS IS" BASIS,
# WITHOUT WARRANTIES OR CONDITIONS OF ANY KIND, either express or implied.
# See the License for the specific language governing permissions and
# limitations under the License.

# Placeholder for internal Python strict test compatibility macro.

package(default_visibility = ["//mediapipe/tasks:internal"])

licenses(["notice"])

py_test(
    name = "object_detector_test",
    srcs = ["object_detector_test.py"],
    data = [
        "//mediapipe/tasks/testdata/vision:test_images",
        "//mediapipe/tasks/testdata/vision:test_models",
    ],
    deps = [
        "//mediapipe/python:_framework_bindings",
        "//mediapipe/tasks/python/components/containers:bounding_box",
        "//mediapipe/tasks/python/components/containers:category",
        "//mediapipe/tasks/python/components/containers:detections",
        "//mediapipe/tasks/python/core:base_options",
        "//mediapipe/tasks/python/test:test_utils",
        "//mediapipe/tasks/python/vision:object_detector",
        "//mediapipe/tasks/python/vision/core:vision_task_running_mode",
    ],
)

py_test(
    name = "image_classifier_test",
    srcs = ["image_classifier_test.py"],
    data = [
        "//mediapipe/tasks/testdata/vision:test_images",
        "//mediapipe/tasks/testdata/vision:test_models",
    ],
    deps = [
        "//mediapipe/python:_framework_bindings",
        "//mediapipe/tasks/python/components/containers:category",
        "//mediapipe/tasks/python/components/containers:classifications",
        "//mediapipe/tasks/python/components/containers:rect",
        "//mediapipe/tasks/python/components/processors:classifier_options",
        "//mediapipe/tasks/python/core:base_options",
        "//mediapipe/tasks/python/test:test_utils",
        "//mediapipe/tasks/python/vision:image_classifier",
        "//mediapipe/tasks/python/vision/core:image_processing_options",
        "//mediapipe/tasks/python/vision/core:vision_task_running_mode",
    ],
)

py_test(
    name = "image_segmenter_test",
    srcs = ["image_segmenter_test.py"],
    data = [
        "//mediapipe/tasks/testdata/vision:test_images",
        "//mediapipe/tasks/testdata/vision:test_models",
    ],
    deps = [
        "//mediapipe/python:_framework_bindings",
        "//mediapipe/tasks/python/core:base_options",
        "//mediapipe/tasks/python/test:test_utils",
        "//mediapipe/tasks/python/vision:image_segmenter",
        "//mediapipe/tasks/python/vision/core:vision_task_running_mode",
    ],
)

py_test(
<<<<<<< HEAD
    name = "image_embedder_test",
    srcs = ["image_embedder_test.py"],
    data = [
        "//mediapipe/tasks/testdata/vision:test_images",
        "//mediapipe/tasks/testdata/vision:test_models",
    ],
    deps = [
        "//mediapipe/python:_framework_bindings",
        "//mediapipe/tasks/python/components/processors:embedder_options",
        "//mediapipe/tasks/python/components/utils:cosine_similarity",
        "//mediapipe/tasks/python/components/containers:embedding_result",
        "//mediapipe/tasks/python/components/containers:rect",
        "//mediapipe/tasks/python/core:base_options",
        "//mediapipe/tasks/python/test:test_utils",
        "//mediapipe/tasks/python/vision:image_embedder",
        "//mediapipe/tasks/python/vision/core:image_processing_options",
        "//mediapipe/tasks/python/vision/core:vision_task_running_mode",
=======
    name = "hand_landmarker_test",
    srcs = ["hand_landmarker_test.py"],
    data = [
        "//mediapipe/tasks/testdata/vision:test_images",
        "//mediapipe/tasks/testdata/vision:test_models",
        "//mediapipe/tasks/testdata/vision:test_protos",
    ],
    deps = [
        "//mediapipe/python:_framework_bindings",
        "//mediapipe/tasks/cc/components/containers/proto:landmarks_detection_result_py_pb2",
        "//mediapipe/tasks/python/components/containers:landmark",
        "//mediapipe/tasks/python/components/containers:landmark_detection_result",
        "//mediapipe/tasks/python/components/containers:rect",
        "//mediapipe/tasks/python/core:base_options",
        "//mediapipe/tasks/python/test:test_utils",
        "//mediapipe/tasks/python/vision:hand_landmarker",
        "//mediapipe/tasks/python/vision/core:image_processing_options",
        "//mediapipe/tasks/python/vision/core:vision_task_running_mode",
        "@com_google_protobuf//:protobuf_python",
>>>>>>> 0b12aa94
    ],
)<|MERGE_RESOLUTION|>--- conflicted
+++ resolved
@@ -75,7 +75,6 @@
 )
 
 py_test(
-<<<<<<< HEAD
     name = "image_embedder_test",
     srcs = ["image_embedder_test.py"],
     data = [
@@ -93,7 +92,10 @@
         "//mediapipe/tasks/python/vision:image_embedder",
         "//mediapipe/tasks/python/vision/core:image_processing_options",
         "//mediapipe/tasks/python/vision/core:vision_task_running_mode",
-=======
+    ],
+)
+
+py_test(
     name = "hand_landmarker_test",
     srcs = ["hand_landmarker_test.py"],
     data = [
@@ -113,6 +115,5 @@
         "//mediapipe/tasks/python/vision/core:image_processing_options",
         "//mediapipe/tasks/python/vision/core:vision_task_running_mode",
         "@com_google_protobuf//:protobuf_python",
->>>>>>> 0b12aa94
     ],
 )